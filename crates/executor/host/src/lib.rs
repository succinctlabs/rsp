mod error;
pub use error::Error as HostError;

use std::{collections::BTreeSet, marker::PhantomData};

use alloy_provider::{network::AnyNetwork, Provider};
use alloy_transport::Transport;
use reth_execution_types::ExecutionOutcome;
use reth_primitives::{proofs, Block, Bloom, Receipts, B256};
use revm::db::CacheDB;
use rsp_client_executor::{
    io::ClientExecutorInput, ChainVariant, EthereumVariant, LineaVariant, OptimismVariant,
    SepoliaVariant, Variant,
};
use rsp_mpt::EthereumState;
use rsp_primitives::account_proof::eip1186_proof_to_account_proof;
use rsp_rpc_db::RpcDb;

/// An executor that fetches data from a [Provider] to execute blocks in the [ClientExecutor].
#[derive(Debug, Clone)]
pub struct HostExecutor<T: Transport + Clone, P: Provider<T, AnyNetwork> + Clone> {
    /// The provider which fetches data.
    pub provider: P,
    /// A phantom type to make the struct generic over the transport.
    pub phantom: PhantomData<T>,
}

impl<T: Transport + Clone, P: Provider<T, AnyNetwork> + Clone> HostExecutor<T, P> {
    /// Create a new [`HostExecutor`] with a specific [Provider] and [Transport].
    pub fn new(provider: P) -> Self {
        Self { provider, phantom: PhantomData }
    }

    /// Executes the block with the given block number.
    pub async fn execute(
        &self,
        block_number: u64,
        variant: ChainVariant,
    ) -> Result<ClientExecutorInput, HostError> {
        match variant {
            ChainVariant::Ethereum => self.execute_variant::<EthereumVariant>(block_number).await,
            ChainVariant::Optimism => self.execute_variant::<OptimismVariant>(block_number).await,
            ChainVariant::Linea => self.execute_variant::<LineaVariant>(block_number).await,
<<<<<<< HEAD
        }
=======
            ChainVariant::Sepolia => self.execute_variant::<SepoliaVariant>(block_number).await,
        }?;

        Ok(client_input)
>>>>>>> 838aadf9
    }

    async fn execute_variant<V>(&self, block_number: u64) -> Result<ClientExecutorInput, HostError>
    where
        V: Variant,
    {
        // Fetch the current block and the previous block from the provider.
        tracing::info!("fetching the current block and the previous block");
        let origin_current_block = self
            .provider
            .get_block_by_number(block_number.into(), true)
            .await?
<<<<<<< HEAD
            .ok_or(HostError::ExpectedBlock(block_number))
            .map(|block| Block::try_from(block.inner))??;
=======
            .ok_or_else(|| eyre!("couldn't fetch block: {}", block_number))?;

        let current_block = Block::try_from(origin_current_block.clone().inner)?;

>>>>>>> 838aadf9
        let previous_block = self
            .provider
            .get_block_by_number((block_number - 1).into(), true)
            .await?
            .ok_or(HostError::ExpectedBlock(block_number))
            .map(|block| Block::try_from(block.inner))??;

        // Setup the spec for the block executor.
        tracing::info!("setting up the spec for the block executor");
        let spec = V::spec();

        // Setup the database for the block executor.
        tracing::info!("setting up the database for the block executor");
        let rpc_db = RpcDb::new(self.provider.clone(), block_number - 1);
        let cache_db = CacheDB::new(&rpc_db);

        // Execute the block and fetch all the necessary data along the way.
        tracing::info!(
            "executing the block and with rpc db: block_number={}, transaction_count={}",
            block_number,
            current_block.body.len()
        );

        let executor_block_input = V::pre_process_block(&current_block)
            .with_recovered_senders()
            .ok_or(HostError::FailedToRecoverSenders)?;

        let executor_difficulty = current_block.header.difficulty;
        let executor_output = V::execute(&executor_block_input, executor_difficulty, cache_db)?;

        // Validate the block post execution.
        tracing::info!("validating the block post execution");
        V::validate_block_post_execution(
            &executor_block_input,
            &spec,
            &executor_output.receipts,
            &executor_output.requests,
        )?;

        // Accumulate the logs bloom.
        tracing::info!("accumulating the logs bloom");
        let mut logs_bloom = Bloom::default();
        executor_output.receipts.iter().for_each(|r| {
            logs_bloom.accrue_bloom(&r.bloom_slow());
        });

        // Convert the output to an execution outcome.
        let executor_outcome = ExecutionOutcome::new(
            executor_output.state,
            Receipts::from(executor_output.receipts),
            current_block.header.number,
            vec![executor_output.requests.into()],
        );

        let state_requests = rpc_db.get_state_requests();

        // For every account we touched, fetch the storage proofs for all the slots we touched.
        tracing::info!("fetching storage proofs");
        let mut before_storage_proofs = Vec::new();
        let mut after_storage_proofs = Vec::new();

        for (address, used_keys) in state_requests.iter() {
            let modified_keys = executor_outcome
                .state()
                .state
                .get(address)
                .map(|account| {
                    account.storage.keys().map(|key| B256::from(*key)).collect::<BTreeSet<_>>()
                })
                .unwrap_or_default()
                .into_iter()
                .collect::<Vec<_>>();

            let keys = used_keys
                .iter()
                .map(|key| B256::from(*key))
                .chain(modified_keys.clone().into_iter())
                .collect::<BTreeSet<_>>()
                .into_iter()
                .collect::<Vec<_>>();

            let storage_proof = self
                .provider
                .get_proof(*address, keys.clone())
                .block_id((block_number - 1).into())
                .await?;
            before_storage_proofs.push(eip1186_proof_to_account_proof(storage_proof));

            let storage_proof = self
                .provider
                .get_proof(*address, modified_keys)
                .block_id((block_number).into())
                .await?;
            after_storage_proofs.push(eip1186_proof_to_account_proof(storage_proof));
        }

        let state = EthereumState::from_transition_proofs(
            previous_block.state_root,
            &before_storage_proofs.iter().map(|item| (item.address, item.clone())).collect(),
            &after_storage_proofs.iter().map(|item| (item.address, item.clone())).collect(),
        )?;

        // Verify the state root.
        tracing::info!("verifying the state root");
        let state_root = {
            let mut mutated_state = state.clone();
            mutated_state.update(&executor_outcome.hash_state_slow());
            mutated_state.state_root()
        };
        if state_root != current_block.state_root {
            return Err(HostError::StateRootMismatch(state_root, current_block.state_root));
        }

        // Derive the block header.
        //
        // Note: the receipts root and gas used are verified by `validate_block_post_execution`.
        let mut header = current_block.header.clone();
        header.parent_hash = previous_block.hash_slow();
        header.ommers_hash = proofs::calculate_ommers_root(&current_block.ommers);
        header.state_root = current_block.state_root;
        header.transactions_root = proofs::calculate_transaction_root(&current_block.body);
        header.receipts_root = current_block.header.receipts_root;
        header.withdrawals_root = current_block
            .withdrawals
            .clone()
            .map(|w| proofs::calculate_withdrawals_root(w.into_inner().as_slice()));
        header.logs_bloom = logs_bloom;
        header.requests_root =
            current_block.requests.as_ref().map(|r| proofs::calculate_requests_root(&r.0));

        // Assert the derived header is correct.
<<<<<<< HEAD
        let constructed_header_hash = header.hash_slow();
        let target_hash = current_block.header.hash_slow();
        if constructed_header_hash != target_hash {
            return Err(HostError::HeaderMismatch(constructed_header_hash, target_hash));
        }

=======
        assert_eq!(header.hash_slow(), origin_current_block.inner.header.hash, "header mismatch");
>>>>>>> 838aadf9
        // Log the result.
        tracing::info!(
            "successfully executed block: block_number={}, block_hash={}, state_root={}",
            current_block.header.number,
            header.hash_slow(),
            state_root
        );

        // Fetch the parent headers needed to constrain the BLOCKHASH opcode.
        let oldest_ancestor = *rpc_db.oldest_ancestor.borrow();
        let mut ancestor_headers = vec![];
        tracing::info!("fetching {} ancestor headers", block_number - oldest_ancestor);
        for height in (oldest_ancestor..=(block_number - 1)).rev() {
            let block = self
                .provider
                .get_block_by_number(height.into(), false)
                .await?
                .ok_or(HostError::ExpectedBlock(height))?;

            ancestor_headers.push(block.inner.header.try_into()?);
        }

        // Create the client input.
        let client_input = ClientExecutorInput {
            current_block: V::pre_process_block(&current_block),
            ancestor_headers,
            parent_state: state,
            state_requests,
            bytecodes: rpc_db.get_bytecodes(),
        };
        tracing::info!("successfully generated client input");

        Ok(client_input)
    }
}<|MERGE_RESOLUTION|>--- conflicted
+++ resolved
@@ -41,14 +41,8 @@
             ChainVariant::Ethereum => self.execute_variant::<EthereumVariant>(block_number).await,
             ChainVariant::Optimism => self.execute_variant::<OptimismVariant>(block_number).await,
             ChainVariant::Linea => self.execute_variant::<LineaVariant>(block_number).await,
-<<<<<<< HEAD
-        }
-=======
             ChainVariant::Sepolia => self.execute_variant::<SepoliaVariant>(block_number).await,
-        }?;
-
-        Ok(client_input)
->>>>>>> 838aadf9
+        }
     }
 
     async fn execute_variant<V>(&self, block_number: u64) -> Result<ClientExecutorInput, HostError>
@@ -61,15 +55,11 @@
             .provider
             .get_block_by_number(block_number.into(), true)
             .await?
-<<<<<<< HEAD
             .ok_or(HostError::ExpectedBlock(block_number))
             .map(|block| Block::try_from(block.inner))??;
-=======
-            .ok_or_else(|| eyre!("couldn't fetch block: {}", block_number))?;
-
-        let current_block = Block::try_from(origin_current_block.clone().inner)?;
-
->>>>>>> 838aadf9
+
+        let current_block = Block::from(origin_current_block.clone());
+
         let previous_block = self
             .provider
             .get_block_by_number((block_number - 1).into(), true)
@@ -201,16 +191,12 @@
             current_block.requests.as_ref().map(|r| proofs::calculate_requests_root(&r.0));
 
         // Assert the derived header is correct.
-<<<<<<< HEAD
         let constructed_header_hash = header.hash_slow();
         let target_hash = current_block.header.hash_slow();
         if constructed_header_hash != target_hash {
             return Err(HostError::HeaderMismatch(constructed_header_hash, target_hash));
         }
 
-=======
-        assert_eq!(header.hash_slow(), origin_current_block.inner.header.hash, "header mismatch");
->>>>>>> 838aadf9
         // Log the result.
         tracing::info!(
             "successfully executed block: block_number={}, block_hash={}, state_root={}",

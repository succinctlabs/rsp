[workspace.package]
[package]
name = "rsp-client-eth"
description = ""
edition = "2021"

[dependencies]
bincode = "1.3.3"

# workspace
rsp-client-executor = { path = "../../crates/executor/client" }

# sp1
sp1-zkvm = "4.0.0"

# Statically turns off logging
log = { version = "0.4", features = ["max_level_off", "release_max_level_off"] }
tracing = { version = "0.1", features = ["max_level_off", "release_max_level_off"] }

[patch.crates-io]
<<<<<<< HEAD
sha2 = { git = "https://github.com/sp1-patches/RustCrypto-hashes", package = "sha2", tag = "patch-sha2-0.10.8-sp1-4.0.0-rc.3" }
ecdsa-core = { git = "https://github.com/sp1-patches/signatures", package = "ecdsa", tag = "patch-0.16.9-sp1-4.0.0" }
substrate-bn = { git = "https://github.com/sp1-patches/bn", tag = "patch-0.6.0-sp1-4.0.0" }
sha3 = { git = "https://github.com/sp1-patches/RustCrypto-hashes", package = "sha3", tag = "patch-sha3-0.10.8-sp1-4.0.0-rc.3" }
=======
# Precompile patches
sha2 = { git = "https://github.com/sp1-patches/RustCrypto-hashes", tag = "patch-sha2-0.10.8-sp1-4.0.0", package = "sha2" }
ecdsa-core = { git = "https://github.com/sp1-patches/signatures", tag = "patch-0.16.9-sp1-4.0.0", package = "ecdsa" }
bn = { git = "https://github.com/sp1-patches/bn", tag = "patch-0.6.0-sp1-4.0.0", package = "substrate-bn" }
sha3 = { git = "https://github.com/sp1-patches/RustCrypto-hashes", tag = "patch-sha3-0.10.8-sp1-4.0.0" }
>>>>>>> 3522dd94
<|MERGE_RESOLUTION|>--- conflicted
+++ resolved
@@ -18,15 +18,8 @@
 tracing = { version = "0.1", features = ["max_level_off", "release_max_level_off"] }
 
 [patch.crates-io]
-<<<<<<< HEAD
-sha2 = { git = "https://github.com/sp1-patches/RustCrypto-hashes", package = "sha2", tag = "patch-sha2-0.10.8-sp1-4.0.0-rc.3" }
-ecdsa-core = { git = "https://github.com/sp1-patches/signatures", package = "ecdsa", tag = "patch-0.16.9-sp1-4.0.0" }
-substrate-bn = { git = "https://github.com/sp1-patches/bn", tag = "patch-0.6.0-sp1-4.0.0" }
-sha3 = { git = "https://github.com/sp1-patches/RustCrypto-hashes", package = "sha3", tag = "patch-sha3-0.10.8-sp1-4.0.0-rc.3" }
-=======
 # Precompile patches
 sha2 = { git = "https://github.com/sp1-patches/RustCrypto-hashes", tag = "patch-sha2-0.10.8-sp1-4.0.0", package = "sha2" }
 ecdsa-core = { git = "https://github.com/sp1-patches/signatures", tag = "patch-0.16.9-sp1-4.0.0", package = "ecdsa" }
 bn = { git = "https://github.com/sp1-patches/bn", tag = "patch-0.6.0-sp1-4.0.0", package = "substrate-bn" }
-sha3 = { git = "https://github.com/sp1-patches/RustCrypto-hashes", tag = "patch-sha3-0.10.8-sp1-4.0.0" }
->>>>>>> 3522dd94
+sha3 = { git = "https://github.com/sp1-patches/RustCrypto-hashes", tag = "patch-sha3-0.10.8-sp1-4.0.0" }
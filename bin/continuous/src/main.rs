use std::sync::Arc;

use alloy_provider::{network::Ethereum, Provider, ProviderBuilder, WsConnect};
use clap::Parser;
use cli::Args;
use db::PersistToPostgres;
use futures_util::StreamExt;
use rsp_host_executor::{
    alerting::AlertingClient, create_eth_block_execution_strategy_factory, BlockExecutor, Config,
    EthExecutorComponents, ExecutorComponents, FullExecutor,
};
use rsp_provider::create_provider;
use sp1_sdk::{env::EnvProver, include_elf};
use tokio::{sync::Semaphore, task};
use tracing::{error, info, instrument, warn};
use tracing_subscriber::{fmt, layer::SubscriberExt, util::SubscriberInitExt, EnvFilter};

mod db;

mod cli;

#[tokio::main]
async fn main() -> eyre::Result<()> {
    // Initialize the environment variables.
    dotenv::dotenv().ok();

    if std::env::var("RUST_LOG").is_err() {
        std::env::set_var("RUST_LOG", "info");
    }

    // Initialize the logger.
    tracing_subscriber::registry()
        .with(fmt::layer())
        .with(
            EnvFilter::from_default_env()
                .add_directive("sp1_core_machine=warn".parse().unwrap())
                .add_directive("sp1_core_executor=warn".parse().unwrap())
                .add_directive("sp1_prover=warn".parse().unwrap()),
        )
        .init();

    let args = Args::parse();
    let config = Config::mainnet();

    let elf = include_elf!("rsp-client").to_vec();
    let block_execution_strategy_factory =
        create_eth_block_execution_strategy_factory(&config.genesis, None);

    let db_pool = db::build_db_pool(&args.database_url).await?;
    let ws = WsConnect::new(args.ws_rpc_url);
    let ws_provider = ProviderBuilder::new().connect_ws(ws).await?;
    let http_provider = create_provider(args.http_rpc_url);
    let alerting_client =
        args.pager_duty_integration_key.map(|key| Arc::new(AlertingClient::new(key)));
    let prover_client = Arc::new(EnvProver::new().await);

    let executor = Arc::new(
        FullExecutor::<EthExecutorComponents<_>, _>::try_new(
            http_provider.clone(),
            elf,
            block_execution_strategy_factory,
            prover_client,
            PersistToPostgres::new(db_pool.clone()),
            config,
        )
        .await?,
    );

    // Subscribe to block headers.
    let subscription = ws_provider.subscribe_blocks().await?;
    let mut stream = subscription.into_stream().map(|h| h.number);

    let concurrent_executions_semaphore = Arc::new(Semaphore::new(args.max_concurrent_executions));

    while let Some(block_number) = stream.next().await {
        info!("Received block: {:?}", block_number);

        let executor = executor.clone();
        let db_pool = db_pool.clone();
        let alerting_client = alerting_client.clone();
        let permit = concurrent_executions_semaphore.clone().acquire_owned().await?;

        task::spawn(async move {
            match process_block(block_number, executor, args.execution_retries).await {
                Ok(_) => info!("Successfully processed block {}", block_number),
                Err(err) => {
                    let error_message = format!("Error executing block {block_number}: {err}");
                    error!("{error_message}");

                    if let Some(alerting_client) = &alerting_client {
                        alerting_client
                            .send_alert(format!("OP Succinct Explorer (RSP) - {error_message}"))
                            .await;
                    }

                    if let Err(err) =
                        db::update_block_status_as_failed(&db_pool, block_number).await
                    {
                        let error_message = format!(
<<<<<<< HEAD
                            "Database error while updating block {block_number} status: {err}"
=======
                            "Database error while updating block {block_number} status: {err}",
>>>>>>> 2c571802
                        );

                        error!("{error_message}",);

                        if let Some(alerting_client) = &alerting_client {
                            alerting_client
                                .send_alert(format!("OP Succinct Explorer (RSP) - {error_message}"))
                                .await;
                        }
                    }
                }
            }

            drop(permit);
        });
    }

    Ok(())
}

#[instrument(skip(executor, max_retries))]
async fn process_block<C, P>(
    number: u64,
    executor: Arc<FullExecutor<C, P>>,
    max_retries: usize,
) -> eyre::Result<()>
where
    C: ExecutorComponents<Network = Ethereum>,
    P: Provider<Ethereum> + Clone + std::fmt::Debug,
{
    let mut retry_count = 0;

    // Wait for the block to be avaliable in the HTTP provider
    executor.wait_for_block(number).await?;

    loop {
        match executor.execute(number).await {
            Ok(_) => {
                return Ok(());
            }
            Err(err) => {
                warn!("Failed to execute block {number}: {err}, retrying...");
                retry_count += 1;
                if retry_count > max_retries {
                    error!("Max retries reached for block: {number}");
                    return Err(err);
                }
            }
        }
    }
}<|MERGE_RESOLUTION|>--- conflicted
+++ resolved
@@ -97,11 +97,7 @@
                         db::update_block_status_as_failed(&db_pool, block_number).await
                     {
                         let error_message = format!(
-<<<<<<< HEAD
                             "Database error while updating block {block_number} status: {err}"
-=======
-                            "Database error while updating block {block_number} status: {err}",
->>>>>>> 2c571802
                         );
 
                         error!("{error_message}",);
